--- conflicted
+++ resolved
@@ -991,13 +991,8 @@
                                     state.tls.write_tls(&mut outgoing).unwrap();
                                     self.transmit_handshake(&outgoing);
                                     // Prepare to receive Handshake packets that start stream 0 from offset 0
-<<<<<<< HEAD
                                     Ok(State::Handshake(state::Handshake {
-                                        tls,
-=======
-                                    State::Handshake(state::Handshake {
                                         tls: state.tls,
->>>>>>> 6741657e
                                         clienthello_packet: state.clienthello_packet,
                                         remote_id_set: state.remote_id_set,
                                     }))
